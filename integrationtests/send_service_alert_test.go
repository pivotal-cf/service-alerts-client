--- conflicted
+++ resolved
@@ -85,20 +85,9 @@
 	})
 
 	AfterEach(func() {
-<<<<<<< HEAD
-		if notificationServer.HTTPTestServer != nil {
-			notificationServer.Close()
-		}
-		if uaaServer.HTTPTestServer != nil {
-			uaaServer.Close()
-		}
-		if cfServer.HTTPTestServer != nil {
-			cfServer.Close()
-		}
-=======
 		notificationServer.Close()
 		uaaServer.Close()
->>>>>>> 7fdcbb7c
+		cfServer.Close()
 		Expect(os.Remove(configFilePath)).To(Succeed())
 	})
 
